--- conflicted
+++ resolved
@@ -6,9 +6,10 @@
   app.use(express.json());
   app.use(cors());
 
-  // نقطة نهاية لمعالجة المهام المتقدمة (AGI)
-  app.post('/api/v1/process-task', async (req, res) => {
-    const { goal, context = {}, userId } = req.body || {};
+  // نقطة نهاية للدردشة المتقدمة (AGI) - المسار المتوقع من Frontend
+  app.post('/api/v1/joe/chat-advanced', async (req, res) => {
+    const { message: goal, conversationId, tokens, aiEngine, userId } = req.body || {};
+    const context = { conversationId, tokens, aiEngine };
 
     // تحقق أساسي من الـ goal
     if (!goal || typeof goal !== 'string' || !goal.trim()) {
@@ -81,9 +82,6 @@
   return app;
 }
 
-
-
-
 /**
  * انتظار اكتمال المهمة
  * لا يقوم الآن بـ reject، بل دائماً resolve مع status واضح
@@ -93,12 +91,6 @@
 
   return new Promise((resolve) => {
     const checkInterval = setInterval(() => {
-<<<<<<< HEAD
-      // يجب أن يكون joengine.agentLoop متاحًا
-      const status = joengine.agentLoop.getStatus(); 
-      const completedTask = status.completedTasks.find(t => t.id === taskId);
-      const failedTask = status.failedTasks.find(t => t.id === taskId);
-=======
       const status = joengine.agentLoop.getStatus();
 
       const completedTask = Array.isArray(status.completedTasks)
@@ -108,7 +100,6 @@
       const failedTask = Array.isArray(status.failedTasks)
         ? status.failedTasks.find((t) => t.id === taskId)
         : null;
->>>>>>> 840bf3a3
 
       if (completedTask) {
         clearInterval(checkInterval);
