// ملف: backend/server.mjs (الإصدار النهائي والمصحح)

// --- Pre-load environment variables ---
import dotenv from 'dotenv';
import path from 'path';
import { fileURLToPath } from 'url';

const __filename = fileURLToPath(import.meta.url);
const __dirname = path.dirname(__filename);

if (process.env.NODE_ENV !== 'production') {
    dotenv.config({ path: path.resolve(__dirname, '.env') });
}

// --- Import modules ---
import express from 'express';
import helmet from 'helmet';
import http from 'http';
import fs from 'fs';
import rateLimit from 'express-rate-limit';
import xssClean from 'xss-clean';
import mongoSanitize from 'express-mongo-sanitize';
import hpp from 'hpp';

// --- Core Components ---
import { initMongo, closeMongoConnection } from './src/core/database.mjs';
import { connectDB } from './src/db.mjs';
import { setupSuperAdmin } from './src/core/setup-admin.mjs';
import PlanningSystem from './src/planning/PlanningSystem.mjs';
import SchedulingSystem from './src/scheduling/SchedulingSystem.mjs';
import { setupAuth, requireRole, optionalAuth } from './src/middleware/auth.mjs';
import eventBus from './src/core/event-bus.mjs';

// --- Services ---
import toolManager from './src/services/tools/tool-manager.service.mjs';
import SandboxManager from './src/sandbox/SandboxManager.mjs';
import MemoryManager from './src/services/memory/memory.service.mjs';
import { JoeAgentWebSocketServer } from './src/services/joeAgentWebSocket.mjs';
import BrowserWebSocketServer from './src/services/browserWebSocket.mjs';
import { collaborationSystem } from './src/systems/collaboration.service.mjs';
import toolDiscoveryFactory from './src/services/tools/tool-discovery.tool.mjs';
import toolIntegrationFactory from './src/services/tools/tool-integration.tool.mjs';
import toolPipIntegrationFactory from './src/services/tools/tool-pip-integration.tool.mjs';
import toolBulkSeederFactory from './src/services/tools/tool-bulk-seeder.mjs';
import toolDiagnosticsFactory from './src/services/tools/tool-code-diagnostics.tool.mjs';
import toolSearchFactory from './src/services/tools/tool-code-search.tool.mjs';
import toolRefactorFactory from './src/services/tools/tool-code-refactor.tool.mjs';
import toolAutoFixFactory from './src/services/tools/tool-auto-fix.tool.mjs';
import toolSystemConnectorsFactory from './src/services/tools/tool-system-connectors.tool.mjs';
import { liveStreamingService } from './src/services/liveStreamingService.mjs';
import LiveStreamWebSocketServer from './src/services/liveStreamWebSocket.mjs';

const CONFIG = {
  PORT: process.env.PORT || 4000,
  NODE_ENV: process.env.NODE_ENV || 'development',
};

const app = express();
const server = http.createServer(app);

// --- CORS Configuration ---
const defaultWhitelist = [
  'https://xelitesolutions.com',
  'https://www.xelitesolutions.com',
  'https://api.xelitesolutions.com',
  // 'https://backend-api.onrender.com', // Removed: Old backend URL
  'http://localhost:3000',
  'http://localhost:5173',
  'http://localhost:4000',
  'http://localhost:4001',
];

// The whitelist is a combination of the default list and any origins specified in the environment variable.
const envOrigins = process.env.CORS_ORIGINS
  ? process.env.CORS_ORIGINS.split(',').map(s => s.trim())
  : [];

// Combine default whitelist with environment-specified origins, removing duplicates
const whitelist = [...new Set([...defaultWhitelist, ...envOrigins])];

console.log('📋 CORS whitelist configured:', whitelist);

// --- Apply standard 'cors' middleware ---
const isAllowedOrigin = (origin) => {
  if (!origin) return true;
  try {
    const u = new URL(origin);
    const host = u.host;
    if (host.startsWith('localhost')) return true;
    if (host.endsWith('.onrender.com')) return true;
    if (host.endsWith('xelitesolutions.com') || host.endsWith('www.xelitesolutions.com')) return true;
    return whitelist.includes(origin);
  } catch {
    return whitelist.includes(origin);
  }
};

// Removed cors() middleware in favor of a single, deterministic CORS layer below

app.set('trust proxy', 1);
app.disable('x-powered-by');

// Apply helmet with CORS-friendly configuration
app.use(helmet({
  crossOriginResourcePolicy: { policy: "cross-origin" },
  crossOriginOpenerPolicy: { policy: "same-origin-allow-popups" },
  contentSecurityPolicy: {
    useDefaults: true,
    directives: {
      defaultSrc: ["'self'"],
      imgSrc: ["'self'", "data:", "blob:"],
      connectSrc: ["'self'", "ws:", "wss:", ...whitelist],
      scriptSrc: ["'self'", "'unsafe-inline'"],
      styleSrc: ["'self'", "'unsafe-inline'"],
    }
  }
}));

app.use(express.json({ limit: '50mb' }));
app.use(express.urlencoded({ extended: false }));
app.use(mongoSanitize());
app.use(xssClean());
app.use(hpp());

// --- Extra CORS hardening: echo exact Origin, set Vary, handle preflight ---
app.use((req, res, next) => {
  const origin = req.headers.origin;
  if (isAllowedOrigin(origin)) {
    res.header('Access-Control-Allow-Origin', origin);
    res.header('Vary', 'Origin, Access-Control-Request-Headers, Access-Control-Request-Method');
    res.header('Access-Control-Allow-Credentials', 'true');
    res.header('Access-Control-Expose-Headers', 'X-New-Token, x-new-token');
    res.header('Access-Control-Max-Age', '86400');
    const defaultAllowedHeaders = 'Content-Type, Authorization, X-Requested-With, Accept, Origin';
    const reqHeaders = req.headers['access-control-request-headers'];
    res.header('Access-Control-Allow-Headers', reqHeaders ? reqHeaders : defaultAllowedHeaders);
    res.header('Access-Control-Allow-Methods', 'GET,POST,PUT,DELETE,PATCH,OPTIONS');
    if (req.method === 'OPTIONS') {
      console.info('CORS preflight OK', { path: req.path, origin, headers: req.headers });
      // Some proxies/CDNs expect 200 for preflight
      return res.status(200).end();
    }
  }
  next();
});

app.options('*', (req, res) => {
  const origin = req.headers.origin;
  if (isAllowedOrigin(origin)) {
    res.header('Access-Control-Allow-Origin', origin);
    res.header('Access-Control-Allow-Credentials', 'true');
    res.header('Access-Control-Expose-Headers', 'X-New-Token, x-new-token');
    res.header('Access-Control-Max-Age', '86400');
    res.header('Vary', 'Origin, Access-Control-Request-Headers, Access-Control-Request-Method');
    const reqHeaders = req.headers['access-control-request-headers'];
    const defaultAllowedHeaders = 'Content-Type, Authorization, X-Requested-With, Accept, Origin';
    res.header('Access-Control-Allow-Headers', reqHeaders ? reqHeaders : defaultAllowedHeaders);
    res.header('Access-Control-Allow-Methods', 'GET,POST,PUT,DELETE,PATCH,OPTIONS');
    console.info('Global OPTIONS handled', { path: req.path, origin, headers: req.headers });
    return res.status(200).end();
  }
  // Respond 200 to satisfy preflight status requirements; actual request will still be blocked
  return res.status(200).end();
});

// --- Serve Static Frontend Files ---
const publicSitePath = path.join(__dirname, '..', 'public-site');
const dashboardPath = path.join(__dirname, '..', 'dashboard-x');

const finalDashboardPath = path.join(__dirname, '..', 'dashboard-x', 'dist');
app.use('/dashboard', express.static(finalDashboardPath));

app.get('/dashboard*', (req, res) => {
    const indexPath = path.join(finalDashboardPath, 'index.html');
    if (fs.existsSync(indexPath)) {
        res.sendFile(indexPath);
    } else {
        res.sendFile(path.join(dashboardPath, 'index.html'));
    }
});

app.get('/', (req, res) => {
    const indexPath = path.join(finalDashboardPath, 'index.html');
    if (fs.existsSync(indexPath)) {
        res.sendFile(indexPath);
    } else {
        res.sendFile(path.join(publicSitePath, 'index.html'));
    }
});

app.use(express.static(publicSitePath));
app.use(express.static(finalDashboardPath));

async function setupDependencies() {
    let db;
    let planningSystem = null;
    let schedulingSystem = null;
    try {
        db = await initMongo();
        await connectDB(); // Initialize Mongoose connection
        await setupSuperAdmin(() => Promise.resolve(db));
        planningSystem = new PlanningSystem(db);
        schedulingSystem = new SchedulingSystem(db);

        const sandboxManager = await new SandboxManager().initializeConnections();
        const memoryManager = new MemoryManager();
        // Local LLaMA removed from Joe system

        const dependencies = {
            db,
            sandboxManager,
            memoryManager,
            eventBus,
            planningSystem,
            schedulingSystem,
            requireRole: requireRole(db),
            optionalAuth: optionalAuth(db),
            liveStreamingService,
            JWT_SECRET: process.env.JWT_SECRET || 'a-very-weak-secret-for-dev',
        };

        await toolManager.initialize(dependencies);
        dependencies.toolManager = toolManager;
        await collaborationSystem.initialize(server);
<<<<<<< HEAD
=======
        if (!collaborationSystem.io) {
            throw new Error('Socket.IO failed to initialize');
        }
>>>>>>> 58aea434
        dependencies.io = collaborationSystem.io;
        dependencies.collaborationSystem = collaborationSystem;
        const discoveryTools = (typeof toolDiscoveryFactory === 'function') ? toolDiscoveryFactory(dependencies) : toolDiscoveryFactory;
        const integrationTools = (typeof toolIntegrationFactory === 'function') ? toolIntegrationFactory(dependencies) : toolIntegrationFactory;
        const pipIntegrationTools = (typeof toolPipIntegrationFactory === 'function') ? toolPipIntegrationFactory({ ...dependencies, toolManager }) : toolPipIntegrationFactory;
        const bulkSeederTools = (typeof toolBulkSeederFactory === 'function') ? toolBulkSeederFactory({ ...dependencies, toolManager }) : toolBulkSeederFactory;
        const diagnosticsTools = (typeof toolDiagnosticsFactory === 'function') ? toolDiagnosticsFactory(dependencies) : toolDiagnosticsFactory;
        const searchTools = (typeof toolSearchFactory === 'function') ? toolSearchFactory(dependencies) : toolSearchFactory;
        const refactorTools = (typeof toolRefactorFactory === 'function') ? toolRefactorFactory(dependencies) : toolRefactorFactory;
        const autoFixTools = (typeof toolAutoFixFactory === 'function') ? toolAutoFixFactory(dependencies) : toolAutoFixFactory;
        const systemConnectorTools = (typeof toolSystemConnectorsFactory === 'function') ? toolSystemConnectorsFactory(dependencies) : toolSystemConnectorsFactory;
        toolManager._registerModule(discoveryTools);
        toolManager._registerModule(integrationTools);
        toolManager._registerModule(pipIntegrationTools);
        toolManager._registerModule(bulkSeederTools);
        toolManager._registerModule(diagnosticsTools);
        toolManager._registerModule(searchTools);
        toolManager._registerModule(refactorTools);
        toolManager._registerModule(autoFixTools);
        toolManager._registerModule(systemConnectorTools);
        const joeAgentServer = new JoeAgentWebSocketServer(server, dependencies);
        dependencies.joeAgentServer = joeAgentServer;
        const browserWSServer = new BrowserWebSocketServer(server);
        dependencies.browserWSServer = browserWSServer;
        const liveStreamWSServer = new LiveStreamWebSocketServer(server);
        dependencies.liveStreamWSServer = liveStreamWSServer;

        return dependencies;
    } catch (error) {
        console.error('❌ Could not initialize dependencies. Aborting startup.', error);
        throw error;
    }
}

async function applyRoutes(dependencies) {
  const apiDir = path.join(__dirname, 'src', 'api');
  const routeFiles = await fs.promises.readdir(apiDir);

  for (const file of routeFiles) {
    if (file.endsWith('.router.mjs')) {
        const routeName = file.split('.')[0];
        const routePath = `/api/v1/${routeName}`;
        if ((routeName === 'planning' && !dependencies.planningSystem) || (routeName === 'scheduling' && !dependencies.schedulingSystem)) {
            console.warn(`⚠️ Skipping loading of ${routeName} router because the system is not initialized.`);
            continue;
        }
        try {
            const { default: routerFactory } = await import(path.join(apiDir, file));
            const router = routerFactory(dependencies);
            app.use(routePath, router);
        } catch (error) {
            console.error(`❌ Failed to load route ${routeName}:`, error);
        }
    }
  }
}

/**
 * Bootstraps the application server.
 *
 * @param {Object} [options]
 * @param {Function} [options.dependencyInitializer=setupDependencies] Allows tests to inject a failing initializer.
 * @param {Function} [options.exit=process.exit] Optional exit handler for testability.
 * @returns {Promise<unknown>} resolved dependency container when startup succeeds.
 */
async function startServer({ dependencyInitializer = setupDependencies, exit = process.exit } = {}) {
  try {
    console.log('🔄 Starting server setup...');
    const dependencies = await dependencyInitializer();
    setupAuth(dependencies.db);
    await applyRoutes(dependencies);

    app.use('/api/v1', rateLimit({ windowMs: 15 * 60 * 1000, max: 300, standardHeaders: true, legacyHeaders: false }));
    
    app.use((req, res) => res.status(404).json({ error: 'NOT_FOUND' }));
    app.use((err, req, res, _next) => {
        void _next;
        console.error('❌ Global Error:', err);
        res.status(500).json({ error: 'SERVER_ERROR', message: err.message });
    });

    server.listen(CONFIG.PORT, '0.0.0.0', () => {
      console.log(`✅ Server running on http://localhost:${CONFIG.PORT}`);
    });

    // Background initialization (non-blocking)
    Promise.resolve().then(async () => {
      // Local LLaMA removed
      try {
        const seedPreset = String(process.env.JOE_TOOL_SEED || 'core');
        await toolManager.execute('seedCuratedTools', { preset: seedPreset });
        console.log('🧩 Tool seeds initialized:', seedPreset);
      } catch (e) {
        console.warn('⚠️ Tool seed initialization skipped:', e?.message || String(e));
      }
    });

    return dependencies;

  } catch (error) {
    console.error('❌ Fatal: Failed to start server:', error);
<<<<<<< HEAD
    try {
      await Promise.resolve(exit(1));
    } catch (exitError) {
      console.error('⚠️ Exit handler failed:', exitError);
    }
    throw error;
=======
    exit(1);
>>>>>>> 58aea434
  }
}

async function gracefulShutdown(signal) { 
    console.log(`🔌 Received ${signal}. Shutting down gracefully...`);
    server.close(async () => {
        console.log('Closed out remaining connections.');
        await Promise.all([
            closeMongoConnection().then(() => console.log('MongoDB connection closed.')),
        ]);
        process.exit(0);
    });
}
process.on('SIGTERM', () => gracefulShutdown('SIGTERM'));
process.on('SIGINT', () => gracefulShutdown('SIGINT'));

if (process.env.NODE_ENV !== 'test') {
    startServer();
}

export { setupDependencies, startServer };
export default app;<|MERGE_RESOLUTION|>--- conflicted
+++ resolved
@@ -222,12 +222,9 @@
         await toolManager.initialize(dependencies);
         dependencies.toolManager = toolManager;
         await collaborationSystem.initialize(server);
-<<<<<<< HEAD
-=======
         if (!collaborationSystem.io) {
             throw new Error('Socket.IO failed to initialize');
         }
->>>>>>> 58aea434
         dependencies.io = collaborationSystem.io;
         dependencies.collaborationSystem = collaborationSystem;
         const discoveryTools = (typeof toolDiscoveryFactory === 'function') ? toolDiscoveryFactory(dependencies) : toolDiscoveryFactory;
@@ -329,16 +326,7 @@
 
   } catch (error) {
     console.error('❌ Fatal: Failed to start server:', error);
-<<<<<<< HEAD
-    try {
-      await Promise.resolve(exit(1));
-    } catch (exitError) {
-      console.error('⚠️ Exit handler failed:', exitError);
-    }
-    throw error;
-=======
     exit(1);
->>>>>>> 58aea434
   }
 }
 
