--- conflicted
+++ resolved
@@ -1,11 +1,7 @@
 import { useState, useEffect, useRef } from 'react';
 import apiClient from '../api/client';
 
-<<<<<<< HEAD
-const API_BASE = import.meta.env.VITE_API_BASE || '''';
-=======
 const API_BASE = import.meta.env.VITE_API_BASE || 'https://admin.xelitesolutions.com';
->>>>>>> 10a146e8
 
 export default function BrowserViewer({ sessionId, onClose }) {
   const [screenshot, setScreenshot] = useState(null);
