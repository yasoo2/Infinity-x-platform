import { BrowserRouter, Routes, Route, Navigate } from 'react-router-dom';
import RequireAuth from './components/RequireAuth';
import DashboardLayout from './components/DashboardLayout';
<<<<<<< HEAD
import LandingPage from './pages/LandingPage';
=======
import Home from './pages/Home';
>>>>>>> caf1a79d
import Login from './pages/Login';
import Signup from './pages/Signup';
import Overview from './pages/Overview';
import Activity from './pages/Activity';
import Command from './pages/Command';
import Users from './pages/Users';
import Build from './pages/Build';
import SelfDesign from './pages/SelfDesign';
import UniversalStoreIntegration from './pages/UniversalStoreIntegration';
import PageBuilder from './pages/PageBuilder';
import Joe from './pages/Joe';
import SuperAdminPanel from './pages/SuperAdminPanel';
import MonitoringPage from './pages/MonitoringPage';

function App() {
  return (
    <BrowserRouter>
      <Routes>
        {/* Public Routes */}
<<<<<<< HEAD
        <Route path="/" element={<LandingPage />} />
        <Route path="/login" element={<Login />} />
        <Route path="/signup" element={<Signup />} />
        
        {/* Protected Dashboard Routes */}
        <Route
          path="/dashboard"
=======
        <Route path="/" element={<Home />} />
        <Route path="/login" element={<Login />} />
        <Route path="/signup" element={<Signup />} />
        
        {/* Protected Dashboard Routes - All under root */}
        <Route
>>>>>>> caf1a79d
          element={
            <RequireAuth>
              <DashboardLayout />
            </RequireAuth>
          }
        >
          <Route index element={<Navigate to="/joe" replace />} />
          <Route path="overview" element={<Overview />} />
          <Route path="activity" element={<Activity />} />
          <Route path="command" element={<Command />} />
          <Route path="users" element={<Users />} />
          <Route path="build" element={<Build />} />
          <Route path="self-design" element={<SelfDesign />} />
          <Route path="store-integration" element={<UniversalStoreIntegration />} />
          <Route path="page-builder" element={<PageBuilder />} />
          <Route path="super-admin" element={<SuperAdminPanel />} />
<<<<<<< HEAD
          <Route path="joe-v2" element={<JoeV2 />} />
=======
>>>>>>> caf1a79d
          <Route path="monitoring" element={<MonitoringPage />} />
        </Route>

        {/* Joe AI - Direct Protected Route */}
        <Route
          path="/joe"
          element={
            <RequireAuth>
              <DashboardLayout />
            </RequireAuth>
          }
        >
          <Route index element={<Joe />} />
        </Route>

        {/* Fallback */}
        <Route path="*" element={<Navigate to="/" replace />} />
      </Routes>
    </BrowserRouter>
  );
}

export default App;<|MERGE_RESOLUTION|>--- conflicted
+++ resolved
@@ -1,11 +1,7 @@
 import { BrowserRouter, Routes, Route, Navigate } from 'react-router-dom';
 import RequireAuth from './components/RequireAuth';
 import DashboardLayout from './components/DashboardLayout';
-<<<<<<< HEAD
 import LandingPage from './pages/LandingPage';
-=======
-import Home from './pages/Home';
->>>>>>> caf1a79d
 import Login from './pages/Login';
 import Signup from './pages/Signup';
 import Overview from './pages/Overview';
@@ -25,7 +21,6 @@
     <BrowserRouter>
       <Routes>
         {/* Public Routes */}
-<<<<<<< HEAD
         <Route path="/" element={<LandingPage />} />
         <Route path="/login" element={<Login />} />
         <Route path="/signup" element={<Signup />} />
@@ -33,14 +28,6 @@
         {/* Protected Dashboard Routes */}
         <Route
           path="/dashboard"
-=======
-        <Route path="/" element={<Home />} />
-        <Route path="/login" element={<Login />} />
-        <Route path="/signup" element={<Signup />} />
-        
-        {/* Protected Dashboard Routes - All under root */}
-        <Route
->>>>>>> caf1a79d
           element={
             <RequireAuth>
               <DashboardLayout />
@@ -57,10 +44,7 @@
           <Route path="store-integration" element={<UniversalStoreIntegration />} />
           <Route path="page-builder" element={<PageBuilder />} />
           <Route path="super-admin" element={<SuperAdminPanel />} />
-<<<<<<< HEAD
           <Route path="joe-v2" element={<JoeV2 />} />
-=======
->>>>>>> caf1a79d
           <Route path="monitoring" element={<MonitoringPage />} />
         </Route>
 
