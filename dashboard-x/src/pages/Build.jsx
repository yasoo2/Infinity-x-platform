import { useState, useEffect } from 'react';
import { useSessionToken } from '../hooks/useSessionToken';
import apiClient from '../api/client';

const API_BASE = import.meta.env.VITE_API_BASE || 'https://api.xelitesolutions.com';

export default function Build() {
<<<<<<< HEAD
  const _TOKEN = useSessionToken();
  useEffect(() => {
    if (_TOKEN) {
      apiClient.defaults.headers.common.Authorization = `Bearer ${_TOKEN}`;
    } else {
      delete apiClient.defaults.headers.common.Authorization;
    }
  }, [_TOKEN]);
=======
>>>>>>> 3a41bf7a
  const [projectType, setProjectType] = useState('page');
  const [title, setTitle] = useState('');
  const [description, setDescription] = useState('');
  const [features, setFeatures] = useState('');
  const [style, setStyle] = useState('modern');
  
  // GitHub settings (stored in localStorage)
  const [githubToken, setGithubToken] = useState(localStorage.getItem('github_token') || '');
  const [githubUsername, setGithubUsername] = useState(localStorage.getItem('github_username') || '');
  
  // Building state
  const [building, setBuilding] = useState(false);
  const [buildProgress, setBuildProgress] = useState(0);
  const [buildLogs, setBuildLogs] = useState([]);
  const [buildResult, setBuildResult] = useState(null);
  const [error, setError] = useState('');
  
  // Jobs list
  const [jobs, setJobs] = useState([]);

  useEffect(() => {
    fetchJobs();
    const interval = setInterval(fetchJobs, 5000);
    return () => clearInterval(interval);
  }, []);

  const fetchJobs = async () => {
    try {
      const res = await apiClient.get('/api/factory/jobs');
      if (res.data.ok) {
        setJobs(res.data.jobs);
      }
    } catch (err) {
      console.error('Failed to fetch jobs:', err);
    }
  };

  const addLog = (message, type = 'info') => {
    const timestamp = new Date().toLocaleTimeString();
    setBuildLogs(prev => [...prev, { timestamp, message, type }]);
  };

  const handleBuild = async (e) => {
    e.preventDefault();
    
    if (!githubToken || !githubUsername) {
      setError('يرجى إدخال GitHub Token و Username في الإعدادات أولاً!');
      return;
    }

    setError('');
    setBuildResult(null);
    setBuilding(true);
    setBuildProgress(0);
    setBuildLogs([]);

    try {
      // Step 1: Starting
      addLog('🚀 بدء عملية البناء...', 'info');
      setBuildProgress(10);

      // Step 2: AI Generation
      addLog('🤖 توليد الكود باستخدام Gemini AI...', 'info');
      setBuildProgress(30);

      const featuresList = features
        .split('\n')
        .map(f => f.trim())
        .filter(f => f);

      const payload = {
        projectType,
        description: `${title}\n\n${description}`,
        style,
        features: featuresList,
        githubToken,
        githubUsername,
        repoName: title.toLowerCase().replace(/[^a-z0-9]/g, '-')
      };

      const response = await apiClient.post(`${API_BASE}/api/page-builder/create`, payload);

      if (response.data.ok) {
        addLog('✅ تم توليد الكود بنجاح!', 'success');
        setBuildProgress(60);

        // Step 3: GitHub Push
        addLog('📤 رفع الكود على GitHub...', 'info');
        setBuildProgress(80);
        addLog(`✅ تم الرفع على: ${response.data.githubUrl}`, 'success');

        // Step 4: Deployment
        addLog('🌐 نشر المشروع...', 'info');
        setBuildProgress(95);

        if (response.data.liveUrl) {
          addLog(`✅ المشروع منشور على: ${response.data.liveUrl}`, 'success');
        }

        setBuildProgress(100);
        addLog('🎉 اكتمل البناء بنجاح!', 'success');
        
        setBuildResult(response.data);
        
        // Clear form
        setTitle('');
        setDescription('');
        setFeatures('');
        
        // Refresh jobs
        fetchJobs();
      }
    } catch (err) {
      console.error('Build error:', err);
      const errorMsg = err.response?.data?.error || err.message || 'فشل البناء';
      setError(errorMsg);
      addLog(`❌ خطأ: ${errorMsg}`, 'error');
    } finally {
      setBuilding(false);
    }
  };

  const saveGitHubSettings = () => {
    localStorage.setItem('github_token', githubToken);
    localStorage.setItem('github_username', githubUsername);
    alert('✅ تم حفظ إعدادات GitHub!');
  };

  const getStatusColor = (status) => {
    switch (status) {
      case 'QUEUED': return 'text-yellow-400';
      case 'WORKING': return 'text-blue-400';
      case 'DONE': return 'text-green-400';
      case 'FAILED': return 'text-red-400';
      default: return 'text-gray-400';
    }
  };

  const getStatusIcon = (status) => {
    switch (status) {
      case 'QUEUED': return '⏳';
      case 'WORKING': return '⚙️';
      case 'DONE': return '✅';
      case 'FAILED': return '❌';
      default: return '❓';
    }
  };

  return (
    <div className="space-y-6">
      <div>
        <h1 className="text-3xl font-bold mb-2">🎨 Build New Project</h1>
        <p className="text-textDim">
          اكتب الوصف → AI يبني → رفع على GitHub → نشر تلقائي!
        </p>
      </div>

      {/* GitHub Settings Banner */}
      {(!githubToken || !githubUsername) && (
        <div className="bg-yellow-500/10 border border-yellow-500/50 rounded-lg p-4">
          <p className="text-yellow-400 font-medium mb-2">⚠️ يرجى إعداد GitHub أولاً!</p>
          <p className="text-sm text-yellow-300">
            انتقل إلى الأسفل وأدخل GitHub Token و Username لتفعيل البناء التلقائي.
          </p>
        </div>
      )}

      <div className="grid grid-cols-1 lg:grid-cols-2 gap-6">
        {/* Build Form */}
        <div className="card">
          <h2 className="text-xl font-semibold mb-4">تفاصيل المشروع</h2>

          {error && (
            <div className="mb-4 p-3 bg-red-500/10 border border-red-500/50 rounded text-red-400 text-sm">
              ❌ {error}
            </div>
          )}

          <form onSubmit={handleBuild} className="space-y-4">
            <div>
              <label className="block text-sm font-medium text-textDim mb-2">
                نوع المشروع
              </label>
              <select
                value={projectType}
                onChange={(e) => setProjectType(e.target.value)}
                className="input-field w-full"
                disabled={building}
              >
                <option value="page">صفحة واحدة (Landing Page)</option>
                <option value="website">موقع كامل (Multi-page)</option>
                <option value="store">متجر إلكتروني (E-commerce)</option>
              </select>
            </div>

            <div>
              <label className="block text-sm font-medium text-textDim mb-2">
                عنوان المشروع *
              </label>
              <input
                type="text"
                value={title}
                onChange={(e) => setTitle(e.target.value)}
                className="input-field w-full"
                placeholder="مثال: موقع مطعم إيطالي"
                required
                disabled={building}
              />
            </div>

            <div>
              <label className="block text-sm font-medium text-textDim mb-2">
                وصف المشروع *
              </label>
              <textarea
                value={description}
                onChange={(e) => setDescription(e.target.value)}
                className="input-field w-full"
                rows={5}
                placeholder="مثال: صفحة رئيسية لمطعم إيطالي مع قائمة طعام، معرض صور للأطباق، نموذج حجز طاولة، ومعلومات الاتصال والموقع"
                required
                disabled={building}
              />
            </div>

            <div>
              <label className="block text-sm font-medium text-textDim mb-2">
                نمط التصميم
              </label>
              <select
                value={style}
                onChange={(e) => setStyle(e.target.value)}
                className="input-field w-full"
                disabled={building}
              >
                <option value="modern">Modern - حديث</option>
                <option value="minimal">Minimal - بسيط</option>
                <option value="creative">Creative - إبداعي</option>
                <option value="professional">Professional - احترافي</option>
                <option value="playful">Playful - مرح</option>
              </select>
            </div>

            <div>
              <label className="block text-sm font-medium text-textDim mb-2">
                ميزات إضافية (سطر لكل ميزة)
              </label>
              <textarea
                value={features}
                onChange={(e) => setFeatures(e.target.value)}
                className="input-field w-full"
                rows={3}
                placeholder="Contact form&#10;Image gallery&#10;Testimonials section"
                disabled={building}
              />
            </div>

            <button
              type="submit"
              className="btn-primary w-full"
              disabled={building || !githubToken || !githubUsername}
            >
              {building ? '⚙️ جاري البناء...' : '🚀 بناء ونشر'}
            </button>
          </form>
        </div>

        {/* Live Progress & Logs */}
        <div className="space-y-6">
          {/* Progress */}
          {building && (
            <div className="card">
              <h2 className="text-xl font-semibold mb-4">🔴 عرض مباشر (Live)</h2>
              
              <div className="mb-4">
                <div className="flex justify-between text-sm text-textDim mb-2">
                  <span>التقدم</span>
                  <span>{buildProgress}%</span>
                </div>
                <div className="w-full bg-bgDark rounded-full h-3">
                  <div
                    className="bg-gradient-to-r from-primary to-secondary h-3 rounded-full transition-all duration-500 animate-pulse"
                    style={{ width: `${buildProgress}%` }}
                  />
                </div>
              </div>

              {/* Live Logs */}
              <div className="bg-bgDark rounded-lg p-4 max-h-64 overflow-y-auto">
                <h3 className="text-sm font-semibold text-textDim mb-2">📝 السجلات</h3>
                <div className="space-y-1 font-mono text-xs">
                  {buildLogs.map((log, i) => (
                    <div
                      key={i}
                      className={`
                        ${log.type === 'error' ? 'text-red-400' : ''}
                        ${log.type === 'success' ? 'text-green-400' : ''}
                        ${log.type === 'info' ? 'text-blue-400' : ''}
                      `}
                    >
                      <span className="text-textDim">[{log.timestamp}]</span> {log.message}
                    </div>
                  ))}
                </div>
              </div>
            </div>
          )}

          {/* Build Result */}
          {buildResult && (
            <div className="card bg-gradient-to-br from-green-500/10 to-teal-500/10 border-green-500/50">
              <h2 className="text-xl font-semibold mb-4 text-green-400">🎉 نجح البناء!</h2>
              
              <div className="space-y-3">
                <div>
                  <p className="text-sm text-textDim mb-1">GitHub Repository:</p>
                  <a
                    href={buildResult.githubUrl}
                    target="_blank"
                    rel="noopener noreferrer"
                    className="text-primary hover:underline break-all"
                  >
                    {buildResult.githubUrl} ↗
                  </a>
                </div>

                {buildResult.liveUrl && (
                  <div>
                    <p className="text-sm text-textDim mb-1">Live URL:</p>
                    <a
                      href={buildResult.liveUrl}
                      target="_blank"
                      rel="noopener noreferrer"
                      className="text-secondary hover:underline break-all"
                    >
                      {buildResult.liveUrl} ↗
                    </a>
                  </div>
                )}

                <div className="pt-3 border-t border-borderDim">
                  <p className="text-sm text-textDim">
                    Files Generated: {buildResult.filesGenerated}
                  </p>
                  <p className="text-sm text-textDim">
                    Project Type: {buildResult.projectType}
                  </p>
                </div>
              </div>
            </div>
          )}

          {/* GitHub Settings */}
          <div className="card">
            <h2 className="text-xl font-semibold mb-4">⚙️ إعدادات GitHub</h2>
            
            <div className="space-y-4">
              <div>
                <label className="block text-sm font-medium text-textDim mb-2">
                  GitHub Username *
                </label>
                <input
                  type="text"
                  value={githubUsername}
                  onChange={(e) => setGithubUsername(e.target.value)}
                  placeholder="your-username"
                  className="input-field w-full"
                />
              </div>

              <div>
                <label className="block text-sm font-medium text-textDim mb-2">
                  GitHub Personal Access Token *
                </label>
                <input
                  type="password"
                  value={githubToken}
                  onChange={(e) => setGithubToken(e.target.value)}
                  placeholder="ghp_xxxxxxxxxxxx"
                  className="input-field w-full"
                />
                <p className="text-xs text-textDim mt-1">
                  احصل عليه من: <a href="https://github.com/settings/tokens" target="_blank" className="text-primary hover:underline">GitHub Settings</a>
                </p>
              </div>

              <button
                onClick={saveGitHubSettings}
                className="btn-secondary w-full"
              >
                💾 حفظ الإعدادات
              </button>
            </div>
          </div>
        </div>
      </div>

      {/* Recent Projects */}
      <div className="card">
        <h2 className="text-xl font-semibold mb-4">📚 المشاريع السابقة</h2>

        <div className="grid grid-cols-1 md:grid-cols-2 lg:grid-cols-3 gap-4">
          {jobs.length === 0 ? (
            <p className="text-textDim text-center py-8 col-span-full">
              لا توجد مشاريع بعد. ابدأ بإنشاء أول مشروع!
            </p>
          ) : (
            jobs.slice(0, 6).map((job) => (
              <div
                key={job._id}
                className="p-4 bg-bgLight rounded-lg border border-borderDim hover:border-primary transition-colors"
              >
                <div className="flex items-center gap-2 mb-2">
                  <span className="text-lg">{getStatusIcon(job.status)}</span>
                  <span className={`font-semibold text-sm ${getStatusColor(job.status)}`}>
                    {job.status}
                  </span>
                </div>
                
                <h3 className="font-medium mb-1">{job.title || job.projectType}</h3>
                <p className="text-sm text-textDim line-clamp-2 mb-2">
                  {job.shortDescription}
                </p>

                {job.deploymentUrl && (
                  <a
                    href={job.deploymentUrl}
                    target="_blank"
                    rel="noopener noreferrer"
                    className="text-primary hover:underline text-sm"
                  >
                    🌐 View Live ↗
                  </a>
                )}
              </div>
            ))
          )}
        </div>
      </div>
    </div>
  );
}<|MERGE_RESOLUTION|>--- conflicted
+++ resolved
@@ -5,17 +5,35 @@
 const API_BASE = import.meta.env.VITE_API_BASE || 'https://api.xelitesolutions.com';
 
 export default function Build() {
-<<<<<<< HEAD
+export default function Build() {
   const _TOKEN = useSessionToken();
+
+  // اضبط الهيدر للتوكن (ويُحلّ تحذير "token غير مستخدم")
   useEffect(() => {
+    apiClient.defaults.baseURL = API_BASE;
     if (_TOKEN) {
       apiClient.defaults.headers.common.Authorization = `Bearer ${_TOKEN}`;
     } else {
       delete apiClient.defaults.headers.common.Authorization;
     }
   }, [_TOKEN]);
-=======
->>>>>>> 3a41bf7a
+
+  const [projectType, setProjectType] = useState('page');
+  const [title, setTitle] = useState('');
+  const [description, setDescription] = useState('');
+  const [features, setFeatures] = useState('');
+  const [style, setStyle] = useState('modern');
+
+  // GitHub settings (stored in localStorage)
+  const [githubToken, setGithubToken] = useState(localStorage.getItem('github_token') ?? '');
+  const [githubUsername, setGithubUsername] = useState(localStorage.getItem('github_username') ?? '');
+
+  // Building state
+  const [building, setBuilding] = useState(false);
+  const [buildProgress, setBuildProgress] = useState(0);
+  const [buildLogs, setBuildLogs] = useState([]);
+  const [buildResult, setBuildResult] = useState(null);
+  const [error, setError] = useState('');
   const [projectType, setProjectType] = useState('page');
   const [title, setTitle] = useState('');
   const [description, setDescription] = useState('');
