import { useState, useEffect } from 'react';
import { useSessionToken } from '../hooks/useSessionToken';
import apiClient from '../api/client';

const API_BASE = import.meta.env.VITE_API_BASE || 'https://api.xelitesolutions.com';

export default function Build() {
<<<<<<< HEAD
  useSessionToken();
=======
  const { isAuthenticated } = useSessionToken();
>>>>>>> 97ca995c
  const [projectType, setProjectType] = useState('page');
  const [title, setTitle] = useState('');
  const [description, setDescription] = useState('');
  const [features, setFeatures] = useState('');
  const [style, setStyle] = useState('modern');
  
  // GitHub settings (stored in localStorage)
  const [githubToken, setGithubToken] = useState(localStorage.getItem('github_token') || '');
  const [githubUsername, setGithubUsername] = useState(localStorage.getItem('github_username') || '');
  
  // Building state
  const [building, setBuilding] = useState(false);
  const [buildProgress, setBuildProgress] = useState(0);
  const [buildLogs, setBuildLogs] = useState([]);
  const [buildResult, setBuildResult] = useState(null);
  const [error, setError] = useState('');
  
  // Jobs list
  const [jobs, setJobs] = useState([]);

  useEffect(() => {
    fetchJobs();
    const interval = setInterval(fetchJobs, 5000);
    return () => clearInterval(interval);
  }, []);

  const fetchJobs = async () => {
    try {
      const res = await apiClient.get('/api/factory/jobs');
      if (res.data.ok) {
        setJobs(res.data.jobs);
      }
    } catch (err) {
      console.error('Failed to fetch jobs:', err);
    }
  };

  const addLog = (message, type = 'info') => {
    const timestamp = new Date().toLocaleTimeString();
    setBuildLogs(prev => [...prev, { timestamp, message, type }]);
  };

  const handleBuild = async (e) => {
    e.preventDefault();
    
    if (!githubToken || !githubUsername) {
      setError('يرجى إدخال GitHub Token و Username في الإعدادات أولاً!');
      return;
    }

    setError('');
    setBuildResult(null);
    setBuilding(true);
    setBuildProgress(0);
    setBuildLogs([]);

    try {
      // Step 1: Starting
      addLog('🚀 بدء عملية البناء...', 'info');
      setBuildProgress(10);

      // Step 2: AI Generation
      addLog('🤖 توليد الكود باستخدام Gemini AI...', 'info');
      setBuildProgress(30);

      const featuresList = features
        .split('\n')
        .map(f => f.trim())
        .filter(f => f);

      const payload = {
        projectType,
        description: `${title}\n\n${description}`,
        style,
        features: featuresList,
        githubToken,
        githubUsername,
        repoName: title.toLowerCase().replace(/[^a-z0-9]/g, '-')
      };

      const response = await apiClient.post(`${API_BASE}/api/page-builder/create`, payload);

      if (response.data.ok) {
        addLog('✅ تم توليد الكود بنجاح!', 'success');
        setBuildProgress(60);

        // Step 3: GitHub Push
        addLog('📤 رفع الكود على GitHub...', 'info');
        setBuildProgress(80);
        addLog(`✅ تم الرفع على: ${response.data.githubUrl}`, 'success');

        // Step 4: Deployment
        addLog('🌐 نشر المشروع...', 'info');
        setBuildProgress(95);

        if (response.data.liveUrl) {
          addLog(`✅ المشروع منشور على: ${response.data.liveUrl}`, 'success');
        }

        setBuildProgress(100);
        addLog('🎉 اكتمل البناء بنجاح!', 'success');
        
        setBuildResult(response.data);
        
        // Clear form
        setTitle('');
        setDescription('');
        setFeatures('');
        
        // Refresh jobs
        fetchJobs();
      }
    } catch (err) {
      console.error('Build error:', err);
      const errorMsg = err.response?.data?.error || err.message || 'فشل البناء';
      setError(errorMsg);
      addLog(`❌ خطأ: ${errorMsg}`, 'error');
    } finally {
      setBuilding(false);
    }
  };

  const saveGitHubSettings = () => {
    localStorage.setItem('github_token', githubToken);
    localStorage.setItem('github_username', githubUsername);
    alert('✅ تم حفظ إعدادات GitHub!');
  };

  const getStatusColor = (status) => {
    switch (status) {
      case 'QUEUED': return 'text-yellow-400';
      case 'WORKING': return 'text-blue-400';
      case 'DONE': return 'text-green-400';
      case 'FAILED': return 'text-red-400';
      default: return 'text-gray-400';
    }
  };

  const getStatusIcon = (status) => {
    switch (status) {
      case 'QUEUED': return '⏳';
      case 'WORKING': return '⚙️';
      case 'DONE': return '✅';
      case 'FAILED': return '❌';
      default: return '❓';
    }
  };

  return (
    <div className="space-y-6">
      <div>
        <h1 className="text-3xl font-bold mb-2">🎨 Build New Project</h1>
        <p className="text-textDim">
          اكتب الوصف → AI يبني → رفع على GitHub → نشر تلقائي!
        </p>
      </div>

      {/* GitHub Settings Banner */}
      {(!githubToken || !githubUsername) && (
        <div className="bg-yellow-500/10 border border-yellow-500/50 rounded-lg p-4">
          <p className="text-yellow-400 font-medium mb-2">⚠️ يرجى إعداد GitHub أولاً!</p>
          <p className="text-sm text-yellow-300">
            انتقل إلى الأسفل وأدخل GitHub Token و Username لتفعيل البناء التلقائي.
          </p>
        </div>
      )}

      <div className="grid grid-cols-1 lg:grid-cols-2 gap-6">
        {/* Build Form */}
        <div className="card">
          <h2 className="text-xl font-semibold mb-4">تفاصيل المشروع</h2>

          {error && (
            <div className="mb-4 p-3 bg-red-500/10 border border-red-500/50 rounded text-red-400 text-sm">
              ❌ {error}
            </div>
          )}

          <form onSubmit={handleBuild} className="space-y-4">
            <div>
              <label className="block text-sm font-medium text-textDim mb-2">
                نوع المشروع
              </label>
              <select
                value={projectType}
                onChange={(e) => setProjectType(e.target.value)}
                className="input-field w-full"
                disabled={building}
              >
                <option value="page">صفحة واحدة (Landing Page)</option>
                <option value="website">موقع كامل (Multi-page)</option>
                <option value="store">متجر إلكتروني (E-commerce)</option>
              </select>
            </div>

            <div>
              <label className="block text-sm font-medium text-textDim mb-2">
                عنوان المشروع *
              </label>
              <input
                type="text"
                value={title}
                onChange={(e) => setTitle(e.target.value)}
                className="input-field w-full"
                placeholder="مثال: موقع مطعم إيطالي"
                required
                disabled={building}
              />
            </div>

            <div>
              <label className="block text-sm font-medium text-textDim mb-2">
                وصف المشروع *
              </label>
              <textarea
                value={description}
                onChange={(e) => setDescription(e.target.value)}
                className="input-field w-full"
                rows={5}
                placeholder="مثال: صفحة رئيسية لمطعم إيطالي مع قائمة طعام، معرض صور للأطباق، نموذج حجز طاولة، ومعلومات الاتصال والموقع"
                required
                disabled={building}
              />
            </div>

            <div>
              <label className="block text-sm font-medium text-textDim mb-2">
                نمط التصميم
              </label>
              <select
                value={style}
                onChange={(e) => setStyle(e.target.value)}
                className="input-field w-full"
                disabled={building}
              >
                <option value="modern">Modern - حديث</option>
                <option value="minimal">Minimal - بسيط</option>
                <option value="creative">Creative - إبداعي</option>
                <option value="professional">Professional - احترافي</option>
                <option value="playful">Playful - مرح</option>
              </select>
            </div>

            <div>
              <label className="block text-sm font-medium text-textDim mb-2">
                ميزات إضافية (سطر لكل ميزة)
              </label>
              <textarea
                value={features}
                onChange={(e) => setFeatures(e.target.value)}
                className="input-field w-full"
                rows={3}
                placeholder="Contact form&#10;Image gallery&#10;Testimonials section"
                disabled={building}
              />
            </div>

            <button
              type="submit"
              className="btn-primary w-full"
              disabled={building || !githubToken || !githubUsername}
            >
              {building ? '⚙️ جاري البناء...' : '🚀 بناء ونشر'}
            </button>
          </form>
        </div>

        {/* Live Progress & Logs */}
        <div className="space-y-6">
          {/* Progress */}
          {building && (
            <div className="card">
              <h2 className="text-xl font-semibold mb-4">🔴 عرض مباشر (Live)</h2>
              
              <div className="mb-4">
                <div className="flex justify-between text-sm text-textDim mb-2">
                  <span>التقدم</span>
                  <span>{buildProgress}%</span>
                </div>
                <div className="w-full bg-bgDark rounded-full h-3">
                  <div
                    className="bg-gradient-to-r from-primary to-secondary h-3 rounded-full transition-all duration-500 animate-pulse"
                    style={{ width: `${buildProgress}%` }}
                  />
                </div>
              </div>

              {/* Live Logs */}
              <div className="bg-bgDark rounded-lg p-4 max-h-64 overflow-y-auto">
                <h3 className="text-sm font-semibold text-textDim mb-2">📝 السجلات</h3>
                <div className="space-y-1 font-mono text-xs">
                  {buildLogs.map((log, i) => (
                    <div
                      key={i}
                      className={`
                        ${log.type === 'error' ? 'text-red-400' : ''}
                        ${log.type === 'success' ? 'text-green-400' : ''}
                        ${log.type === 'info' ? 'text-blue-400' : ''}
                      `}
                    >
                      <span className="text-textDim">[{log.timestamp}]</span> {log.message}
                    </div>
                  ))}
                </div>
              </div>
            </div>
          )}

          {/* Build Result */}
          {buildResult && (
            <div className="card bg-gradient-to-br from-green-500/10 to-teal-500/10 border-green-500/50">
              <h2 className="text-xl font-semibold mb-4 text-green-400">🎉 نجح البناء!</h2>
              
              <div className="space-y-3">
                <div>
                  <p className="text-sm text-textDim mb-1">GitHub Repository:</p>
                  <a
                    href={buildResult.githubUrl}
                    target="_blank"
                    rel="noopener noreferrer"
                    className="text-primary hover:underline break-all"
                  >
                    {buildResult.githubUrl} ↗
                  </a>
                </div>

                {buildResult.liveUrl && (
                  <div>
                    <p className="text-sm text-textDim mb-1">Live URL:</p>
                    <a
                      href={buildResult.liveUrl}
                      target="_blank"
                      rel="noopener noreferrer"
                      className="text-secondary hover:underline break-all"
                    >
                      {buildResult.liveUrl} ↗
                    </a>
                  </div>
                )}

                <div className="pt-3 border-t border-borderDim">
                  <p className="text-sm text-textDim">
                    Files Generated: {buildResult.filesGenerated}
                  </p>
                  <p className="text-sm text-textDim">
                    Project Type: {buildResult.projectType}
                  </p>
                </div>
              </div>
            </div>
          )}

          {/* GitHub Settings */}
          <div className="card">
            <h2 className="text-xl font-semibold mb-4">⚙️ إعدادات GitHub</h2>
            
            <div className="space-y-4">
              <div>
                <label className="block text-sm font-medium text-textDim mb-2">
                  GitHub Username *
                </label>
                <input
                  type="text"
                  value={githubUsername}
                  onChange={(e) => setGithubUsername(e.target.value)}
                  placeholder="your-username"
                  className="input-field w-full"
                />
              </div>

              <div>
                <label className="block text-sm font-medium text-textDim mb-2">
                  GitHub Personal Access Token *
                </label>
                <input
                  type="password"
                  value={githubToken}
                  onChange={(e) => setGithubToken(e.target.value)}
                  placeholder="ghp_xxxxxxxxxxxx"
                  className="input-field w-full"
                />
                <p className="text-xs text-textDim mt-1">
                  احصل عليه من: <a href="https://github.com/settings/tokens" target="_blank" className="text-primary hover:underline">GitHub Settings</a>
                </p>
              </div>

              <button
                onClick={saveGitHubSettings}
                className="btn-secondary w-full"
              >
                💾 حفظ الإعدادات
              </button>
            </div>
          </div>
        </div>
      </div>

      {/* Recent Projects */}
      <div className="card">
        <h2 className="text-xl font-semibold mb-4">📚 المشاريع السابقة</h2>

        <div className="grid grid-cols-1 md:grid-cols-2 lg:grid-cols-3 gap-4">
          {jobs.length === 0 ? (
            <p className="text-textDim text-center py-8 col-span-full">
              لا توجد مشاريع بعد. ابدأ بإنشاء أول مشروع!
            </p>
          ) : (
            jobs.slice(0, 6).map((job) => (
              <div
                key={job._id}
                className="p-4 bg-bgLight rounded-lg border border-borderDim hover:border-primary transition-colors"
              >
                <div className="flex items-center gap-2 mb-2">
                  <span className="text-lg">{getStatusIcon(job.status)}</span>
                  <span className={`font-semibold text-sm ${getStatusColor(job.status)}`}>
                    {job.status}
                  </span>
                </div>
                
                <h3 className="font-medium mb-1">{job.title || job.projectType}</h3>
                <p className="text-sm text-textDim line-clamp-2 mb-2">
                  {job.shortDescription}
                </p>

                {job.deploymentUrl && (
                  <a
                    href={job.deploymentUrl}
                    target="_blank"
                    rel="noopener noreferrer"
                    className="text-primary hover:underline text-sm"
                  >
                    🌐 View Live ↗
                  </a>
                )}
              </div>
            ))
          )}
        </div>
      </div>
    </div>
  );
}<|MERGE_RESOLUTION|>--- conflicted
+++ resolved
@@ -5,11 +5,7 @@
 const API_BASE = import.meta.env.VITE_API_BASE || 'https://api.xelitesolutions.com';
 
 export default function Build() {
-<<<<<<< HEAD
-  useSessionToken();
-=======
   const { isAuthenticated } = useSessionToken();
->>>>>>> 97ca995c
   const [projectType, setProjectType] = useState('page');
   const [title, setTitle] = useState('');
   const [description, setDescription] = useState('');
