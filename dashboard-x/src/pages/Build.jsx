--- conflicted
+++ resolved
@@ -5,11 +5,7 @@
 const API_BASE = import.meta.env.VITE_API_BASE || 'https://api.xelitesolutions.com';
 
 export default function Build() {
-<<<<<<< HEAD
-  // useSessionToken(); // Removed as it was causing an unused variable error. If needed, the hook should be used to retrieve values.
-=======
   const { isAuthenticated } = useSessionToken();
->>>>>>> 49d5ab9d
   const [projectType, setProjectType] = useState('page');
   const [title, setTitle] = useState('');
   const [description, setDescription] = useState('');
