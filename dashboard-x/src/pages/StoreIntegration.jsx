import { useState } from 'react';
import axios from 'axios';

<<<<<<< HEAD
const API_BASE = import.meta.env.VITE_API_BASE || '''';
=======
const API_BASE = import.meta.env.VITE_API_BASE || 'https://admin.xelitesolutions.com';
>>>>>>> 10a146e8

export default function StoreIntegration() {
  const [activeTab, setActiveTab] = useState('connect');
  const [loading, setLoading] = useState(false);
  
  // Connection state
  const [storeType, setStoreType] = useState('shopify');
  const [storeUrl, setStoreUrl] = useState('');
  const [apiToken, setApiToken] = useState('');
  const [connectionResult, setConnectionResult] = useState(null);
  
  // Improvement state
  const [improvementGoals, setImprovementGoals] = useState('');
  const [recommendations, setRecommendations] = useState(null);
  
  // Product descriptions state
  const [productDescriptions, setProductDescriptions] = useState(null);
  
  const [error, setError] = useState('');

  const handleConnectStore = async () => {
    try {
      setLoading(true);
      setError('');
      setConnectionResult(null);

      const response = await axios.post(`${API_BASE}/api/store/connect-store`, {
        storeType,
        storeUrl,
        apiToken
      });

      if (response.data.ok) {
        setConnectionResult(response.data);
      }
    } catch (err) {
      console.error('Error:', err);
      setError(err.response?.data?.error || err.message);
    } finally {
      setLoading(false);
    }
  };

  const handleImproveStore = async () => {
    try {
      setLoading(true);
      setError('');
      setRecommendations(null);

      const response = await axios.post(`${API_BASE}/api/store/improve-store`, {
        storeType,
        storeUrl,
        apiToken,
        improvementGoals
      });

      if (response.data.ok) {
        setRecommendations(response.data.recommendations);
      }
    } catch (err) {
      console.error('Error:', err);
      setError(err.response?.data?.error || err.message);
    } finally {
      setLoading(false);
    }
  };

  const handleGenerateDescriptions = async () => {
    try {
      setLoading(true);
      setError('');
      setProductDescriptions(null);

      const response = await axios.post(`${API_BASE}/api/store/generate-product-descriptions`, {
        storeType,
        storeUrl,
        apiToken
      });

      if (response.data.ok) {
        setProductDescriptions(response.data.products);
      }
    } catch (err) {
      console.error('Error:', err);
      setError(err.response?.data?.error || err.message);
    } finally {
      setLoading(false);
    }
  };

  return (
    <div className="p-6 max-w-6xl mx-auto">
      <div className="mb-8">
        <h1 className="text-3xl font-bold text-gray-900 mb-2">
          🛍️ External Store Integration
        </h1>
        <p className="text-gray-600">
          ربط وتطوير المتاجر الخارجية (Shopify, WooCommerce) باستخدام AI
        </p>
      </div>

      {/* Tabs */}
      <div className="flex space-x-2 mb-6 border-b border-gray-200">
        <button
          onClick={() => setActiveTab('connect')}
          className={`px-6 py-3 font-medium transition-colors ${
            activeTab === 'connect'
              ? 'text-blue-600 border-b-2 border-blue-600'
              : 'text-gray-600 hover:text-gray-900'
          }`}
        >
          🔗 ربط المتجر
        </button>
        <button
          onClick={() => setActiveTab('improve')}
          className={`px-6 py-3 font-medium transition-colors ${
            activeTab === 'improve'
              ? 'text-blue-600 border-b-2 border-blue-600'
              : 'text-gray-600 hover:text-gray-900'
          }`}
        >
          🚀 تحسين المتجر
        </button>
        <button
          onClick={() => setActiveTab('products')}
          className={`px-6 py-3 font-medium transition-colors ${
            activeTab === 'products'
              ? 'text-blue-600 border-b-2 border-blue-600'
              : 'text-gray-600 hover:text-gray-900'
          }`}
        >
          📝 وصف المنتجات
        </button>
      </div>

      {/* Store Configuration */}
      <div className="bg-white rounded-lg shadow-sm border border-gray-200 p-6 mb-6">
        <h2 className="text-xl font-semibold mb-4">إعدادات المتجر</h2>
        
        <div className="space-y-4">
          {/* Store Type */}
          <div>
            <label className="block text-sm font-medium text-gray-700 mb-2">
              نوع المتجر
            </label>
            <select
              value={storeType}
              onChange={(e) => setStoreType(e.target.value)}
              className="w-full px-4 py-2 border border-gray-300 rounded-lg focus:ring-2 focus:ring-blue-500 focus:border-transparent"
            >
              <option value="shopify">Shopify</option>
              <option value="woocommerce">WooCommerce</option>
            </select>
          </div>

          {/* Store URL */}
          <div>
            <label className="block text-sm font-medium text-gray-700 mb-2">
              رابط المتجر
            </label>
            <input
              type="text"
              value={storeUrl}
              onChange={(e) => setStoreUrl(e.target.value)}
              placeholder={storeType === 'shopify' ? 'https://your-store.myshopify.com' : 'https://your-store.com'}
              className="w-full px-4 py-2 border border-gray-300 rounded-lg focus:ring-2 focus:ring-blue-500 focus:border-transparent"
            />
          </div>

          {/* API Token */}
          <div>
            <label className="block text-sm font-medium text-gray-700 mb-2">
              API Token / Access Token
            </label>
            <input
              type="password"
              value={apiToken}
              onChange={(e) => setApiToken(e.target.value)}
              placeholder={storeType === 'shopify' ? 'shpat_...' : 'consumer_key:consumer_secret'}
              className="w-full px-4 py-2 border border-gray-300 rounded-lg focus:ring-2 focus:ring-blue-500 focus:border-transparent"
            />
            <p className="text-xs text-gray-500 mt-1">
              {storeType === 'shopify' 
                ? 'احصل على Access Token من Shopify Admin → Apps → Develop apps'
                : 'احصل على Consumer Key:Secret من WooCommerce → Settings → Advanced → REST API'}
            </p>
          </div>
        </div>
      </div>

      {/* Tab Content */}
      {activeTab === 'connect' && (
        <div className="bg-white rounded-lg shadow-sm border border-gray-200 p-6">
          <h2 className="text-xl font-semibold mb-4">ربط المتجر</h2>
          
          <button
            onClick={handleConnectStore}
            disabled={loading || !storeUrl || !apiToken}
            className="w-full bg-gradient-to-r from-green-600 to-teal-600 text-white py-3 px-6 rounded-lg font-medium hover:from-green-700 hover:to-teal-700 disabled:opacity-50 disabled:cursor-not-allowed transition-all"
          >
            {loading ? 'جاري الاتصال...' : '🔗 ربط المتجر'}
          </button>

          {connectionResult && (
            <div className="mt-6 p-4 bg-green-50 border border-green-200 rounded-lg">
              <h3 className="font-semibold text-green-900 mb-2">✅ تم الربط بنجاح!</h3>
              <p className="text-green-800">
                <strong>اسم المتجر:</strong> {connectionResult.storeData?.name}
              </p>
              <p className="text-green-800 text-sm">
                تم الاتصال في: {new Date(connectionResult.storeData?.connectedAt).toLocaleString('ar')}
              </p>
            </div>
          )}
        </div>
      )}

      {activeTab === 'improve' && (
        <div className="bg-white rounded-lg shadow-sm border border-gray-200 p-6">
          <h2 className="text-xl font-semibold mb-4">تحسين المتجر بالذكاء الاصطناعي</h2>
          
          <div className="mb-4">
            <label className="block text-sm font-medium text-gray-700 mb-2">
              أهداف التحسين (اختياري)
            </label>
            <input
              type="text"
              value={improvementGoals}
              onChange={(e) => setImprovementGoals(e.target.value)}
              placeholder="زيادة المبيعات، تحسين تجربة المستخدم، تحسين SEO"
              className="w-full px-4 py-2 border border-gray-300 rounded-lg focus:ring-2 focus:ring-blue-500 focus:border-transparent"
            />
          </div>

          <button
            onClick={handleImproveStore}
            disabled={loading || !storeUrl || !apiToken}
            className="w-full bg-gradient-to-r from-purple-600 to-pink-600 text-white py-3 px-6 rounded-lg font-medium hover:from-purple-700 hover:to-pink-700 disabled:opacity-50 disabled:cursor-not-allowed transition-all"
          >
            {loading ? 'جاري التحليل...' : '🚀 تحليل وتحسين المتجر'}
          </button>

          {recommendations && (
            <div className="mt-6 space-y-4">
              {/* Critical Issues */}
              <div className="p-4 bg-red-50 border border-red-200 rounded-lg">
                <h3 className="font-semibold text-red-900 mb-2">⚠️ مشاكل حرجة</h3>
                <ul className="list-disc list-inside space-y-1 text-red-800 text-sm">
                  {recommendations.criticalIssues?.map((issue, i) => (
                    <li key={i}>{issue}</li>
                  ))}
                </ul>
              </div>

              {/* Quick Wins */}
              <div className="p-4 bg-green-50 border border-green-200 rounded-lg">
                <h3 className="font-semibold text-green-900 mb-2">⚡ تحسينات سريعة</h3>
                <ul className="list-disc list-inside space-y-1 text-green-800 text-sm">
                  {recommendations.quickWins?.map((win, i) => (
                    <li key={i}>{win}</li>
                  ))}
                </ul>
              </div>

              {/* Long-term Strategy */}
              <div className="p-4 bg-blue-50 border border-blue-200 rounded-lg">
                <h3 className="font-semibold text-blue-900 mb-2">📈 استراتيجية طويلة المدى</h3>
                <ul className="list-disc list-inside space-y-1 text-blue-800 text-sm">
                  {recommendations.longTermStrategy?.map((strategy, i) => (
                    <li key={i}>{strategy}</li>
                  ))}
                </ul>
              </div>
            </div>
          )}
        </div>
      )}

      {activeTab === 'products' && (
        <div className="bg-white rounded-lg shadow-sm border border-gray-200 p-6">
          <h2 className="text-xl font-semibold mb-4">توليد وصف المنتجات بالذكاء الاصطناعي</h2>
          
          <button
            onClick={handleGenerateDescriptions}
            disabled={loading || !storeUrl || !apiToken}
            className="w-full bg-gradient-to-r from-orange-600 to-red-600 text-white py-3 px-6 rounded-lg font-medium hover:from-orange-700 hover:to-red-700 disabled:opacity-50 disabled:cursor-not-allowed transition-all"
          >
            {loading ? 'جاري التوليد...' : '📝 توليد وصف المنتجات'}
          </button>

          {productDescriptions && (
            <div className="mt-6 space-y-4">
              {productDescriptions.map((product, i) => (
                <div key={i} className="p-4 bg-gray-50 border border-gray-200 rounded-lg">
                  <h3 className="font-semibold text-gray-900 mb-2">{product.title}</h3>
                  <div className="space-y-2">
                    <div>
                      <p className="text-xs text-gray-500 mb-1">الوصف القديم:</p>
                      <p className="text-sm text-gray-600 line-through">
                        {product.oldDescription?.substring(0, 100) || 'لا يوجد'}...
                      </p>
                    </div>
                    <div>
                      <p className="text-xs text-green-600 font-medium mb-1">✨ الوصف الجديد:</p>
                      <p className="text-sm text-gray-800">{product.newDescription}</p>
                    </div>
                  </div>
                </div>
              ))}
            </div>
          )}
        </div>
      )}

      {/* Error Display */}
      {error && (
        <div className="mt-6 bg-red-50 border border-red-200 rounded-lg p-4">
          <p className="text-red-800">❌ {error}</p>
        </div>
      )}

      {/* Info Box */}
      <div className="mt-6 bg-gradient-to-r from-blue-50 to-purple-50 rounded-lg p-6 border border-blue-200">
        <h3 className="text-lg font-semibold text-blue-900 mb-2">
          🤖 كيف يعمل Store Integration؟
        </h3>
        <ul className="space-y-2 text-blue-800">
          <li>✅ ربط مباشر مع Shopify و WooCommerce</li>
          <li>✅ تحليل ذكي للمتجر باستخدام Gemini AI</li>
          <li>✅ توصيات مخصصة لتحسين الأداء</li>
          <li>✅ توليد أوصاف منتجات محسّنة لـ SEO</li>
          <li>✅ تحديثات تلقائية للمتجر</li>
        </ul>
      </div>
    </div>
  );
}<|MERGE_RESOLUTION|>--- conflicted
+++ resolved
@@ -1,11 +1,7 @@
 import { useState } from 'react';
 import axios from 'axios';
 
-<<<<<<< HEAD
-const API_BASE = import.meta.env.VITE_API_BASE || '''';
-=======
 const API_BASE = import.meta.env.VITE_API_BASE || 'https://admin.xelitesolutions.com';
->>>>>>> 10a146e8
 
 export default function StoreIntegration() {
   const [activeTab, setActiveTab] = useState('connect');
