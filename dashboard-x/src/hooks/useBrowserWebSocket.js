--- conflicted
+++ resolved
@@ -9,75 +9,9 @@
 
   // Temporarily disable WebSocket connection until the backend supports it
   useEffect(() => {
-<<<<<<< HEAD
-    // Connect to WebSocket
-    // Use dynamic WebSocket URL based on current location
-    const protocol = window.location.protocol === 'https:' ? 'wss:' : 'ws:';
-    const wsUrl = import.meta.env.VITE_WS_URL || `${protocol}//${window.location.host}/ws/browser`;
-    const ws = new WebSocket(wsUrl);
-
-    ws.onopen = () => {
-      console.log('Browser WebSocket connected');
-      setIsConnected(true);
-      // Request initial screenshot
-      ws.send(JSON.stringify({ type: 'get_screenshot' }));
-    };
-
-    ws.onmessage = (event) => {
-      try {
-        const data = JSON.parse(event.data);
-        
-        switch (data.type) {
-          case 'screenshot':
-            setScreenshot(data.payload.screenshot);
-            if (data.payload.pageInfo) {
-              setPageInfo(data.payload.pageInfo);
-            }
-            setIsLoading(false);
-            break;
-          
-          case 'navigate_result':
-          case 'click_result':
-          case 'scroll_result':
-          case 'type_result':
-          case 'press_key_result':
-            if (!data.payload.success) {
-              console.error('Action failed:', data.payload.error);
-            }
-            break;
-          
-          case 'error':
-            console.error('WebSocket error:', data.message);
-            setIsLoading(false);
-            break;
-        }
-      } catch (error) {
-        console.error('Failed to parse WebSocket message:', error);
-      }
-    };
-
-    ws.onerror = (error) => {
-      console.error('WebSocket error:', error);
-      setIsConnected(false);
-    };
-
-    ws.onclose = () => {
-      console.log('Browser WebSocket disconnected');
-      setIsConnected(false);
-    };
-
-    wsRef.current = ws;
-
-    return () => {
-      if (ws.readyState === WebSocket.OPEN) {
-        ws.close();
-      }
-    };
-=======
     console.log('Browser WebSocket connection temporarily disabled.');
     setIsConnected(false);
     return () => {};
->>>>>>> ac61998b
   }, []);
 
   const navigate = useCallback((url) => {
