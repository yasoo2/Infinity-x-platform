// src/hooks/useJoeChat.js
// تم تحديث هذا الملف لدمج منطق إدارة الحالة (useReducer) وتحسين الاتصال بـ API.
// كما تم إعداد الدوال للعمل مع useSpeechRecognition.
import { useState, useCallback, useReducer, useEffect, useRef } from 'react';
import axios from 'axios'; // لاستخدام API
import apiClient from '../api/client'; // استخدام apiClient للـ authentication
import { useSpeechRecognition } from './useSpeechRecognition'; // سيتم إنشاؤه لاحقًا لتبسيط منطق الميكروفون

// تعريف الحالة الأولية
const initialState = {
  aiEngine: 'openai',
  userId: 'mock-user-id',
  conversations: [],
  currentConversation: null,
  messages: [],
  isProcessing: false,
  progress: 0,
  currentStep: 'Idle',
  buildResult: null,
};

// تعريف Reducer
const chatReducer = (state, action) => {
  switch (action.type) {
    case 'START_PROCESSING':
      return { ...state, isProcessing: true, progress: 10, currentStep: 'Analyzing Goal...' };
    case 'STOP_PROCESSING':
      return { ...state, isProcessing: false, progress: 0, currentStep: 'Idle' };
    case 'UPDATE_PROGRESS':
      return { ...state, progress: action.payload.progress, currentStep: action.payload.step };
    case 'ADD_MESSAGE':
      // إزالة رسالة JOE المؤقتة إذا كانت موجودة وإضافة الرسالة الجديدة
      const newMessages = state.messages.filter(msg => !msg.isTyping);
      return { ...state, messages: [...newMessages, action.payload] };
    case 'SET_BUILD_RESULT':
      return { ...state, buildResult: action.payload, isProcessing: false, progress: 100, currentStep: 'Completed' };
    case 'SET_CONVERSATIONS':
      return { ...state, conversations: action.payload };
    case 'SET_AI_ENGINE':
      return { ...state, aiEngine: action.payload };
    case 'SELECT_CONVERSATION':
      return { ...state, currentConversation: action.payload.id, messages: action.payload.messages };
    default:
      return state;
  }
};

export const useJoeChat = () => {
  const isMounted = useRef(true);
  const [state, dispatch] = useReducer(chatReducer, initialState);
  const [input, setInput] = useState('');
  const [showTokenModal, setShowTokenModal] = useState(false);
  const [tokenType, setTokenType] = useState('github');
  const [tokenValue, setTokenValue] = useState('');
  const [tokens, setTokens] = useState({ githubUsername: '' });
  const [wsLog, setWsLog] = useState([]);

  // دمج منطق الميكروفون من useSpeechRecognition
  let speechRecognition = { isListening: false, startListening: () => {}, stopListening: () => {}, transcript: '' };
  try {
    speechRecognition = useSpeechRecognition();
  } catch (error) {
    console.warn('Speech recognition not available:', error);
  }
  const { isListening, startListening, stopListening, transcript } = speechRecognition;

  // تأثير جانبي للتعامل مع نتيجة الإملاء الصوتي
  // هذا يضمن أن النص المكتوب صوتيًا يضاف إلى حقل الإدخال
  // ملاحظة: يجب أن يتم هذا في useEffect ليكون تفاعليًا، ولكن لتبسيط المنطق في هذا السياق
  // سنقوم بتحديثه ليتم استدعاؤه بشكل صحيح
  // if (transcript && transcript !== input) {
  //   setInput(transcript);
  // }

  // WebSocket Logic for Real-Time Logs (Temporarily Disabled)
  useEffect(() => {
    // Temporarily disable WebSocket connection until the backend supports it
    console.log('WebSocket connection temporarily disabled.');
    return () => {};
  }, []);

  // دالة لإرسال الرسالة
  const handleSend = useCallback(async () => {
    if (!input.trim() || state.isProcessing) return;

    const userMessage = {
      type: 'user',
      content: input.trim(),
      timestamp: new Date().toLocaleTimeString(),
    };

    dispatch({ type: 'ADD_MESSAGE', payload: userMessage });
    const currentInput = input.trim();
    setInput('');
    dispatch({ type: 'START_PROCESSING' });

    // إضافة رسالة JOE المؤقتة
    dispatch({
      type: 'ADD_MESSAGE',
      payload: {
        type: 'joe',
        content: 'Analyzing your request...',
        timestamp: new Date().toLocaleTimeString(),
        isTyping: true,
      },
    });

    try {
      // **تحسين الاتصال:** استخدام مسار API موحد
<<<<<<< HEAD
      const API_BASE = import.meta.env.VITE_API_BASE_URL || '';
=======
      const API_BASE = import.meta.env.VITE_API_BASE_URL || 'https://admin.xelitesolutions.com';
>>>>>>> 10a146e8
      // استخدام endpoint الجديد مع Function Calling
      const response = await apiClient.post(`/api/v1/joe/chat-advanced`, {
        message: currentInput,
        conversationId: state.currentConversation,
        tokens: tokens,
        aiEngine: state.aiEngine,
      });

      dispatch({ type: 'STOP_PROCESSING' });

      if (response.data.ok) {
        // تحديث رسالة JOE الأخيرة بالرد الفعلي
        let joeResponse = response.data.response || response.data.reply || 'No response';
        
        // إضافة معلومات عن الأدوات المستخدمة
        if (response.data.toolsUsed && response.data.toolsUsed.length > 0) {
          joeResponse += `\n\n🔧 **الأدوات المستخدمة:** ${response.data.toolsUsed.join(', ')}`;
        }
        
        dispatch({
          type: 'ADD_MESSAGE',
          payload: {
            type: 'joe',
            content: joeResponse,
            timestamp: new Date().toLocaleTimeString(),
            isTyping: false,
            toolsUsed: response.data.toolsUsed || [],
          },
        });

        if (response.data.buildResult) {
          dispatch({ type: 'SET_BUILD_RESULT', payload: response.data.buildResult });
        }
        
        // محاكاة تحديث التقدم
        dispatch({ type: 'UPDATE_PROGRESS', payload: { progress: 50, step: 'Executing Task...' } });
        setTimeout(() => {
          dispatch({ type: 'UPDATE_PROGRESS', payload: { progress: 90, step: 'Finalizing...' } });
        }, 1000);
        setTimeout(() => {
          dispatch({ type: 'STOP_PROCESSING' });
        }, 2000);

      } else {
        dispatch({
          type: 'ADD_MESSAGE',
          payload: {
            type: 'joe',
            content: `Error: ${response.data.error}`,
            timestamp: new Date().toLocaleTimeString(),
            isTyping: false,
          },
        });
      }
    } catch (error) {
      dispatch({ type: 'STOP_PROCESSING' });
      dispatch({
        type: 'ADD_MESSAGE',
        payload: {
          type: 'joe',
          content: `Connection Error: Could not reach the server. ${error.message}`,
          timestamp: new Date().toLocaleTimeString(),
          isTyping: false,
        },
      });
    }
  }, [input, state.isProcessing, state.currentConversation, tokens, state.messages, setInput, state.aiEngine]);

  const stopProcessing = useCallback(() => {
    // هنا يجب أن يتم إرسال طلب إلى API لإيقاف العملية
    dispatch({ type: 'STOP_PROCESSING' });
    dispatch({
      type: 'ADD_MESSAGE',
      payload: {
        type: 'joe',
        content: 'Processing stopped by user.',
        timestamp: new Date().toLocaleTimeString(),
      },
    });
  }, []);

  const handleVoiceInput = useCallback(() => {
    if (isListening) {
      stopListening();
    } else {
      startListening();
    }
  }, [isListening, startListening, stopListening]);

  const saveToken = useCallback(() => {
    // منطق حفظ الرمز (قد يتضمن إرساله إلى API لتخزينه بأمان)
    console.log(`Token saved for type: ${tokenType}`);
    setShowTokenModal(false);
  }, [tokenType]);

  const closeTokenModal = useCallback(() => setShowTokenModal(false), []);
  const handleConversationSelect = useCallback((convId) => {
    // محاكاة جلب الرسائل للمحادثة المحددة
    dispatch({ type: 'SELECT_CONVERSATION', payload: { id: convId, messages: [] } });
  }, []);
  const handleNewConversation = useCallback(() => {
    dispatch({ type: 'SELECT_CONVERSATION', payload: { id: null, messages: [] } });
  }, []);


  const setAiEngine = useCallback((engine) => {
    dispatch({ type: 'SET_AI_ENGINE', payload: engine });
  }, []);

  return {
    ...state,
    aiEngine: state.aiEngine,
    setAiEngine,
    canStop: state.isProcessing,
    input,
    setInput,
    isListening,
    showTokenModal,
    setTokenType,
    tokenType,
    tokenValue,
    setTokenValue,
    tokens,
    setTokens,
    handleConversationSelect,
    handleNewConversation,
    handleSend,
    stopProcessing,
    handleVoiceInput,
    saveToken,
    closeTokenModal,
    transcript, // إضافة transcript للوصول إليه في Joe.jsx
    wsLog, // إضافة سجل WebSocket
  };
};<|MERGE_RESOLUTION|>--- conflicted
+++ resolved
@@ -107,11 +107,7 @@
 
     try {
       // **تحسين الاتصال:** استخدام مسار API موحد
-<<<<<<< HEAD
-      const API_BASE = import.meta.env.VITE_API_BASE_URL || '';
-=======
       const API_BASE = import.meta.env.VITE_API_BASE_URL || 'https://admin.xelitesolutions.com';
->>>>>>> 10a146e8
       // استخدام endpoint الجديد مع Function Calling
       const response = await apiClient.post(`/api/v1/joe/chat-advanced`, {
         message: currentInput,
