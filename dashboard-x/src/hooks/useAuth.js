--- conflicted
+++ resolved
@@ -1,11 +1,5 @@
-<<<<<<< HEAD
-import { useState, useEffect } from 'react';
-import { ROLES } from '../pages/constants';
-import { login as apiLogin } from '../api/auth';
-=======
 import { useState, useEffect, useCallback } from 'react';
 import apiClient from '../api/client';
->>>>>>> 12ad500b
 
 // Placeholder for a real authentication hook
 const useAuth = () => {
@@ -21,14 +15,6 @@
     setIsLoading(false);
   }, []);
 
-<<<<<<< HEAD
-  const login = async (email, password) => {
-    try {
-      const { success, token, user } = await apiLogin(email, password);
-      if (success) {
-        localStorage.setItem('sessionToken', token);
-        setUser(user);
-=======
   const login = async (email, password, remember = false) => {
     try {
       const { data } = await apiClient.post('/api/v1/auth/login', { email, password });
@@ -38,7 +24,6 @@
         } catch { void 0; }
         const usr = { email: data.user?.email, role: data.user?.role, id: data.user?.id };
         setUser(usr);
->>>>>>> 12ad500b
         setIsAuthenticated(true);
         if (remember) {
           try {
@@ -51,15 +36,8 @@
         }
         return true;
       }
-<<<<<<< HEAD
-      return false;
-    } catch (error) {
-      console.error('Login failed:', error);
-      return false;
-=======
     } catch {
       void 0;
->>>>>>> 12ad500b
     }
   };
 
