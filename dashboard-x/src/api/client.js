  import axios from 'axios';

  // Base URL normalization: prefer explicit env; otherwise use same-origin
  let resolvedBase;
  const envBase = typeof import.meta !== 'undefined' && (import.meta.env?.VITE_API_BASE_URL || import.meta.env?.VITE_API_URL);
<<<<<<< HEAD
  const explicitBase = typeof import.meta !== 'undefined' && import.meta.env?.VITE_EXPLICIT_API_BASE;
  const isLocal = (u) => { try { const h = new URL(String(u)).hostname; return h === 'localhost' || h === '127.0.0.1'; } catch { return /localhost|127\.0\.0\.1/.test(String(u)); } };
  const isDev = typeof import.meta !== 'undefined' && !!import.meta.env?.DEV;
  if (typeof window !== 'undefined' && isDev) {
    resolvedBase = window.location.origin;
  } else if (lsBase && String(lsBase).trim().length > 0) {
    resolvedBase = lsBase;
  } else if (explicitBase && String(explicitBase).trim().length > 0) {
    // Use explicit base URL from environment variable (e.g., from Front Cloud settings)
    resolvedBase = explicitBase;
  } else if (envBase && String(envBase).trim().length > 0) {
    if (typeof window !== 'undefined' && !isLocal(window.location.origin) && isLocal(envBase)) {
      resolvedBase = window.location.origin;
=======
  const isDev = !!(import.meta?.env?.DEV);
  const origin = typeof window !== 'undefined' ? window.location.origin : null;
  const host = typeof window !== 'undefined' ? window.location.hostname : '';
  const normalize = (u) => String(u || '').replace(/\/+$/, '');
  if (isDev) {
    resolvedBase = normalize(origin);
  } else if (host === 'localhost' || host === '127.0.0.1') {
    resolvedBase = 'http://localhost:4000';
  } else {
    if (envBase && String(envBase).trim().length > 0) {
      resolvedBase = normalize(envBase);
>>>>>>> 444268bf
    } else {
      resolvedBase = normalize(origin);
    }
  }
  const BASE_URL = String(resolvedBase).replace(/\/+$/, '');
  let errCount = 0;
  let errStart = 0;

  // Helper to detect FormData
  const isFormData = (data) =>
    typeof FormData !== 'undefined' && data instanceof FormData;

  // Axios instance
  const apiClient = axios.create({
    baseURL: BASE_URL,
    timeout: 15000, // 15s reasonable default
    headers: {
      Accept: 'application/json',
      // don't set Content-Type globally; axios sets it for JSON, and FormData needs boundary
    },
    withCredentials: false, // set true only if server uses cookies for auth
  });

  const shouldRetry = (error) => {
    const status = error.response?.status;
    const method = error.config?.method?.toUpperCase();
    const idempotent = method === 'GET' || method === 'HEAD';
    return (error.code === 'ECONNABORTED' || !status || (status >= 500 && status < 600)) && idempotent;
  };


  // Request interceptor: attach session token and correct headers
  apiClient.interceptors.request.use(
    (config) => {
      const urlPath = String(config.url || '');
      const skipAuth = urlPath === '/api/v1/runtime-mode/status' || urlPath === '/api/v1/integration/health' || urlPath === '/api/v1/health';
      const token = skipAuth ? null : localStorage.getItem('sessionToken');
      if (token) {
        config.headers['Authorization'] = `Bearer ${token}`;
      } else if (skipAuth && config.headers && 'Authorization' in config.headers) {
        try { delete config.headers['Authorization']; } catch { /* noop */ }
      }
      // Let axios set JSON content-type; ensure we don't override FormData headers
      if (!isFormData(config.data) && !config.headers['Content-Type'] && (config.method || 'GET').toUpperCase() !== 'GET') {
        // axios will set to application/json automatically; explicit is fine too:
        config.headers['Content-Type'] = 'application/json';
      }
      // Prevent baseURL + url from duplicating /api/v1 when env base already includes it
      try {
        const base = String(apiClient.defaults.baseURL || '');
        const baseHasV1 = /\/api\/v1$/i.test(base);
        const urlHasV1 = /^\/api\/v1(\/|$)/i.test(String(config.url || ''));
        if (baseHasV1 && urlHasV1) {
          config.url = String(config.url || '').replace(/^\/api\/v1/, '/');
        }
      } catch { /* noop */ }
      // Prevent accidental double slashes in URL
      if (config.url?.startsWith('/')) {
        config.url = config.url.replace(/^\/+/, '/');
      }
      return config;
    },
    (error) => Promise.reject(error)
  );

  // Centralized error normalization
  const normalizeError = (error) => {
    if (axios.isAxiosError(error)) {
      const ax = error;
      const status = ax.response?.status;
      const message =
        ax.response?.data?.message ||
        ax.message ||
        'حدث خطأ غير متوقع أثناء الاتصال بالخادم';
      return {
        status,
        code: ax.code,
        message,
        details: ax.response?.data ?? ax.toJSON?.() ?? null,
      };
    }
    return { message: 'خطأ غير متوقع', details: String(error) };
  };

  // Simple in-flight flag for auth redirect throttling
  let isRedirecting = false;

  // Response interceptor
  apiClient.interceptors.response.use(
    (response) => {
      try {
        const newToken = response.headers?.['x-new-token'] || response.headers?.['X-New-Token'];
        if (newToken) {
          localStorage.setItem('sessionToken', newToken);
        }
      } catch { void 0; }
      return response;
    },
    async (error) => {
      if (shouldRetry(error)) {
        try {
          return await axios.request(error.config);
        } catch (e) {
          error = e;
        }
      }

      const status = error.response?.status;

      if (status === 401) {
        localStorage.removeItem('sessionToken');
        window.dispatchEvent(new CustomEvent('auth:unauthorized'));
        if (!isRedirecting) {
          isRedirecting = true;
          setTimeout(() => {
            if (location.pathname !== '/') {
              window.location.href = `/?redirect=${encodeURIComponent(location.pathname + location.search)}`;
            }
            isRedirecting = false;
          }, 0);
        }
      }
      if (status === 403) {
        const cfg = error.config || {};
        const method = (cfg.method || '').toUpperCase();
        const isAuthPath = /\/api\/v1\/auth\//.test(String(cfg.url || ''));
        const isAiPath = /\/api\/v1\/ai\//.test(String(cfg.url || ''));
        if (!isAuthPath && (method === 'GET' || isAiPath) && !cfg._retryGuest) {
          cfg._retryGuest = true;
          try {
            const { data } = await axios.post(`${BASE_URL}/api/v1/auth/guest-token`);
            const t = data?.token || data?.jwt || data?.access_token;
            if (t) {
              try { localStorage.setItem('sessionToken', t); } catch { void 0; }
              cfg.headers = cfg.headers || {};
              cfg.headers['Authorization'] = `Bearer ${t}`;
              return await axios.request(cfg);
            }
          } catch { /* ignore */ }
        }
        const details = normalizeError(error);
        window.dispatchEvent(new CustomEvent('auth:forbidden', { detail: details }));
      }

      if (!status || error.code === 'ECONNABORTED') {
        const now = Date.now();
        if (!errStart) errStart = now;
        errCount += 1;
        const elapsed = now - errStart;
        if (errCount >= 3 && elapsed <= 20000) {
          const fallback = typeof window !== 'undefined'
            ? ((window.location.hostname === 'localhost' || window.location.hostname === '127.0.0.1')
                ? 'http://localhost:4000'
                : window.location.origin)
            : apiClient.defaults.baseURL;
          apiClient.defaults.baseURL = String(fallback).replace(/\/+$/, '');
          errCount = 0;
          errStart = 0;
          try { window.dispatchEvent(new CustomEvent('api:baseurl:reset')); } catch { void 0; }
        } else if (elapsed > 20000) {
          errCount = 1;
          errStart = now;
        }
      }

      // Throw normalized error for consistent handling in callers
      return Promise.reject(normalizeError(error));
    }
  );


  export default apiClient;

  // Helper: example usage
  export async function getJson(url, config) {
    try {
      const { data } = await apiClient.get(url, config);
      return data;
    } catch (e) {
      const err = normalizeError(e);
      // Optionally log or show toast here
      throw err;
    }
  }<|MERGE_RESOLUTION|>--- conflicted
+++ resolved
@@ -3,10 +3,13 @@
   // Base URL normalization: prefer explicit env; otherwise use same-origin
   let resolvedBase;
   const envBase = typeof import.meta !== 'undefined' && (import.meta.env?.VITE_API_BASE_URL || import.meta.env?.VITE_API_URL);
-<<<<<<< HEAD
   const explicitBase = typeof import.meta !== 'undefined' && import.meta.env?.VITE_EXPLICIT_API_BASE;
   const isLocal = (u) => { try { const h = new URL(String(u)).hostname; return h === 'localhost' || h === '127.0.0.1'; } catch { return /localhost|127\.0\.0\.1/.test(String(u)); } };
   const isDev = typeof import.meta !== 'undefined' && !!import.meta.env?.DEV;
+  const origin = typeof window !== 'undefined' ? window.location.origin : null;
+  const host = typeof window !== 'undefined' ? window.location.hostname : '';
+  const normalize = (u) => String(u || '').replace(/\/+$/, '');
+
   if (typeof window !== 'undefined' && isDev) {
     resolvedBase = window.location.origin;
   } else if (lsBase && String(lsBase).trim().length > 0) {
@@ -17,22 +20,13 @@
   } else if (envBase && String(envBase).trim().length > 0) {
     if (typeof window !== 'undefined' && !isLocal(window.location.origin) && isLocal(envBase)) {
       resolvedBase = window.location.origin;
-=======
-  const isDev = !!(import.meta?.env?.DEV);
-  const origin = typeof window !== 'undefined' ? window.location.origin : null;
-  const host = typeof window !== 'undefined' ? window.location.hostname : '';
-  const normalize = (u) => String(u || '').replace(/\/+$/, '');
-  if (isDev) {
-    resolvedBase = normalize(origin);
-  } else if (host === 'localhost' || host === '127.0.0.1') {
+    } else {
+      resolvedBase = envBase;
+    }
+  } else if (typeof window !== 'undefined') {
+    resolvedBase = origin;
+  } else {
     resolvedBase = 'http://localhost:4000';
-  } else {
-    if (envBase && String(envBase).trim().length > 0) {
-      resolvedBase = normalize(envBase);
->>>>>>> 444268bf
-    } else {
-      resolvedBase = normalize(origin);
-    }
   }
   const BASE_URL = String(resolvedBase).replace(/\/+$/, '');
   let errCount = 0;
