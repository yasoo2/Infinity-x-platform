--- conflicted
+++ resolved
@@ -46,13 +46,8 @@
     name: joe-worker
     env: node
     rootDir: worker
-<<<<<<< HEAD
     buildCommand: npm install
-    startCommand: node worker.mjs
-=======
-    buildCommand: pnpm install && pnpm exec playwright install --with-deps
     startCommand: node worker-enhanced.mjs
->>>>>>> d1ce6d1b
     plan: starter
     autoDeploy: true
     envVars:
